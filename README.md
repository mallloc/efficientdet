# EfficientDet: Scalable and Efficient Object Detection

### PyTorch Implementation of the state-of-the-art object detection architecture EfficientDet 
https://arxiv.org/abs/1911.09070

<img src="https://sun9-35.userapi.com/c205628/v205628726/d29b4/gTjpU4gj2zc.jpg">


### Motivation
As of the time I started working on this project, there was no PyTorch implementation on GitHub that would match the original paper in the number of the model's parameters.

### Model Zoo
| Model Name | Weights | #params | #params paper | val mAP | val mAP paper |
| :----------: | :--------: | :-----------: | :--------: | :-----: | :-----: |
| D0 | [download](https://github.com/sevakon/efficientdet/releases/download/v1.0/efficientdet-d0.pth) | 3.878M | 3.9M | 32.5 | 33.5 | 
| D1 | [download](https://github.com/sevakon/efficientdet/releases/download/v1.0/efficientdet-d1.pth) | 6.622M | 6.6M | 38.5 | 39.1 |
| D2 | [download](https://github.com/sevakon/efficientdet/releases/download/v1.0/efficientdet-d2.pth) | 8.091M | 8.1M | 42.0 | 42.5 |
<<<<<<< HEAD
| D3 | soon | 12.022M | 12.0M | soon | 45.9 |
| D4 | soon | 20.708M | 20.7M | soon | 49.0 |
| D5 | soon | 33.633M | 33.7M | soon | 50.5 |
=======
| D3 | [download](https://github.com/sevakon/efficientdet/releases/download/v1.0/efficientdet-d3.pth) | 12.022M | 12.0M | soon | 45.9 |
| D4 | [download](https://github.com/sevakon/efficientdet/releases/download/v1.0/efficientdet-d4.pth) | 20.708M | 20.7M | soon | 49.0 |
| D5 | [download](https://github.com/sevakon/efficientdet/releases/download/v1.0/efficientdet-d5.pth) | 33.633M | 33.7M | soon | 50.5 |
>>>>>>> 0c24545e


### RoadMap
- [X] Model Architecture that would match the original paper
- [X] COCO val script 
- [X] port weights from TensorFlow 
- [ ] COCO train script
- [ ] Reproduce results from the paper
- [ ] Pre-trained weights release

### Download COCO2017 Validation Set
```bash
wget http://images.cocodataset.org/zips/val2017.zip
unzip val2017.zip && mv val2017 data/coco/val2017 && rm val2017.zip

wget http://images.cocodataset.org/annotations/annotations_trainval2017.zip
unzip annotations_trainval2017.zip && mv annotations data/coco && rm annotations_trainval2017.zip
```

### References
- EfficientDet: Scalable and Efficient Object Detection [arXiv:1911.09070](https://arxiv.org/abs/1911.09070)
- EfficientDet implementation in TensorFlow by [Google AutoML](https://github.com/google/automl/tree/master/efficientdet)
- PyTorch EfficientNet implementation by [lukemelas](https://github.com/lukemelas/EfficientNet-PyTorch)<|MERGE_RESOLUTION|>--- conflicted
+++ resolved
@@ -15,15 +15,10 @@
 | D0 | [download](https://github.com/sevakon/efficientdet/releases/download/v1.0/efficientdet-d0.pth) | 3.878M | 3.9M | 32.5 | 33.5 | 
 | D1 | [download](https://github.com/sevakon/efficientdet/releases/download/v1.0/efficientdet-d1.pth) | 6.622M | 6.6M | 38.5 | 39.1 |
 | D2 | [download](https://github.com/sevakon/efficientdet/releases/download/v1.0/efficientdet-d2.pth) | 8.091M | 8.1M | 42.0 | 42.5 |
-<<<<<<< HEAD
 | D3 | soon | 12.022M | 12.0M | soon | 45.9 |
 | D4 | soon | 20.708M | 20.7M | soon | 49.0 |
 | D5 | soon | 33.633M | 33.7M | soon | 50.5 |
-=======
-| D3 | [download](https://github.com/sevakon/efficientdet/releases/download/v1.0/efficientdet-d3.pth) | 12.022M | 12.0M | soon | 45.9 |
-| D4 | [download](https://github.com/sevakon/efficientdet/releases/download/v1.0/efficientdet-d4.pth) | 20.708M | 20.7M | soon | 49.0 |
-| D5 | [download](https://github.com/sevakon/efficientdet/releases/download/v1.0/efficientdet-d5.pth) | 33.633M | 33.7M | soon | 50.5 |
->>>>>>> 0c24545e
+
 
 
 ### RoadMap
